--- conflicted
+++ resolved
@@ -4,12 +4,9 @@
 from typing import Any
 
 import torch
-<<<<<<< HEAD
 import torch.nn as nn
 from torch.utils.data import DataLoader, TensorDataset
-=======
 import yaml
->>>>>>> c1e2537e
 
 from japanese_speaker_recognition.data_augmentation import AugmentationPipeline
 from japanese_speaker_recognition.dataset import JapaneseVowelsDataset
@@ -211,7 +208,6 @@
             print(f"{k:15s} -> shape={v.shape}")
         else:
             print(f"{k:15s} -> {v}")
-<<<<<<< HEAD
     
     # Get model config
     model_cfg = cfg.get("MODEL", {})
@@ -261,73 +257,6 @@
     print(f"Final Train Accuracy: {history['train_acc'][-1]:.2f}%")
     print(f"Final Validation Accuracy: {history['val_acc'][-1]:.2f}%")
     print(f"Best Validation Accuracy: {max(history['val_acc']):.2f}%")
-=======
-
-    # ========== Simple CNN Model Usage (Original) ==========
-
-    heading("Simple CNN Model - Basic Usage")
-
-    model = SpeakerCNN(num_classes=9, dropout=0.3)
-    print("Model architecture:")
-    print("  - Input: [Batch, 12 features, 64 embedding_dim]")
-    print("  - Conv layers: 12→32→64→128 channels")
-    print("  - Kernel sizes: [3, 5, 5]")
-    print("  - Pooling: MaxPool after 2nd and 3rd conv")
-    print("  - Output: [Batch, 9 classes]")
-    print(f"  - Total parameters: {sum(p.numel() for p in model.parameters()):,}")
-
-    # Example: Forward pass with dummy data
-    heading("Forward Pass Example")
-    batch_size = 8
-    dummy_input = torch.randn(batch_size, 12, 64)
-
-    print(f"Input shape: {dummy_input.shape}")
-
-    # Get predictions
-    model.eval()
-    with torch.no_grad():
-        logits = model(dummy_input)
-        probabilities = torch.softmax(logits, dim=1)
-        predictions = torch.argmax(probabilities, dim=1)
-
-    print(f"Output logits shape: {logits.shape}")
-    print(f"Probabilities shape: {probabilities.shape}")
-    print(f"Predictions shape: {predictions.shape}")
-    print(f"Sample predictions: {predictions[:5].tolist()}")
-
-    # Example: Extract features (without classification)
-    heading("Feature Extraction Example")
-    with torch.no_grad():
-        features = model.extract_features(dummy_input)
-
-    print(f"Extracted features shape: {features.shape}")
-    print("Features are 128-dim representations for each sample")
-
-    # Example: Training mode
-    heading("Training Setup Example")
-    model.train()
-
-    # Setup optimizer and loss
-    optimizer = torch.optim.Adam(model.parameters(), lr=0.001)
-    criterion = torch.nn.CrossEntropyLoss()
-
-    # Dummy training step
-    dummy_labels = torch.randint(0, 9, (batch_size,))
-
-    optimizer.zero_grad()
-    outputs = model(dummy_input)
-    loss = criterion(outputs, dummy_labels)
-    loss.backward()
-    optimizer.step()
-
-    print("Loss function: CrossEntropyLoss")
-    print("Optimizer: Adam (lr=0.001)")
-    print(f"Sample loss: {loss.item():.4f}")
-
-    # Example: Model summary
-    heading("Model Architecture Details")
-    print(model)
->>>>>>> c1e2537e
 
 
 if __name__ == "__main__":
