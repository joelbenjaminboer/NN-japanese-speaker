from typing import Any, Self

import torch
import torch.nn as nn
from torch import Tensor
from torch.nn.modules.container import Sequential
from torch.nn.modules.pooling import AdaptiveAvgPool1d
from torch.utils.data import DataLoader, TensorDataset
from typing_extensions import override
<<<<<<< HEAD
from tqdm import tqdm
=======
from sklearn.model_selection import KFold
>>>>>>> 7a7fb51c

from utils.utils import heading


class HAIKU(nn.Module):
    """
    HAIKU — Hybrid Add-embedding + Inference with Kernels (CNN) Unit

    Input: [B, 12, embedding_dim] - 12 features, each with embedding_dim
    Output: [B, num_classes] - speaker classification logits

    Architecture:
    - 1 convolutional layer over temporal dimension (CNN feature extractor)
    - 2 linear layers for classification (MLP classifier head)

    Args:
            num_classes: Number of output classes
            dropout: Dropout probability
            embedding_dim: Dimension of input embeddings
            kernel_size: Kernel size for conv layer
            conv_channels: Number of output channels for conv layer
            hidden_dim: Hidden dimension for first linear layer
            input_channels: Number of input channels (features)
    """

    def __init__(
        self,
        num_classes: int = 9,
        dropout: float = 0.3,
        embedding_dim: int = 64,
        kernel_size: int = 3,
        conv_channels: int = 128,
        hidden_dim: int = 64,
        input_channels: int = 12,
        device: str = "cpu",
    ):
        super().__init__()
        self.embedding_dim: int = embedding_dim
        self.device = self._get_device(device)

        # Single convolutional layer
        padding = kernel_size // 2
        self.convolution: Sequential = nn.Sequential(
            nn.Conv1d(
                in_channels=input_channels,
                out_channels=conv_channels,
                kernel_size=kernel_size,
                padding=padding,
            ),
            nn.BatchNorm1d(conv_channels),
            nn.GELU(),
            nn.Dropout(dropout),
        )

        # Global pooling to get fixed-size representation
        self.global_pool: AdaptiveAvgPool1d = nn.AdaptiveAvgPool1d(1)  # [B, conv_channels, 1]

        # MLP: 2 linear layers for classification
        self.perceptron: Sequential = nn.Sequential(
            nn.Flatten(),  # [B, conv_channels, 1] -> [B, conv_channels]
            nn.Linear(conv_channels, hidden_dim),  # First linear layer
            nn.GELU(),
            nn.Dropout(dropout),
            nn.Linear(hidden_dim, num_classes),  # Second linear layer
        )


    @override
    def forward(self, x: torch.Tensor) -> torch.Tensor:
        """
        Args:
            x: Tensor of shape [B, 12, 64]
        Returns:
            logits: Tensor of shape [B, num_classes]
        """
        # Extract temporal patterns
        x = self.convolution(x)  # [B, 128, 16]

        # Global pooling
        x = self.global_pool(x)  # [B, 128, 1]

        # Classify
        logits = self.perceptron(x)  # [B, num_classes]

        return logits

    def extract_features(self, x: torch.Tensor) -> torch.Tensor:
        """Extract CNN features without classification."""
        x = self.convolution(x)
        x = self.global_pool(x)
        return x.squeeze(-1)  # [B, 128]

    @classmethod
    def _from_config(cls, config: dict[str, int | float | str]) -> Self:
        """
        Create SpeakerCNN from configuration dictionary.
        Args:
            config: Dictionary with CNN configuration
        Returns:
            SpeakerCNN instance
        """
        return cls(
            dropout=float(config.get("DROPOUT", 0.3)),
            embedding_dim=int(config.get("EMBEDDING_DIM", 64)),
            kernel_size=int(config.get("KERNEL_SIZE", 5)),
            conv_channels=int(config.get("CONV_CHANNELS", 128)),
            hidden_dim=int(config.get("HIDDEN_DIM", 64)),
            device=str(config.get("DEVICE", "cpu")),
        )
    
    @staticmethod
    def _get_device(device: str = "auto") -> str:
        """
        Get the device to use for training.

        Args:
            device: Device specification from config ("cuda", "cpu", or "auto")

        Returns:
            Device string ("cuda" or "cpu")
        """

        heading("Device Configuration")

        if device == "auto":
            device = "cuda" if torch.cuda.is_available() else "cpu"
        elif device == "cuda":
            if torch.cuda.is_available():
                device = "cuda"
            else:
                print("Warning: CUDA requested but not available. Falling back to CPU.")
                device = "cpu"
        else:
            device = "cpu"

        if device == "cuda":
            print(f"Using GPU: {torch.cuda.get_device_name(0)}")
            print(f"GPU Memory: {torch.cuda.get_device_properties(0).total_memory / 1e9:.2f} GB")
        else:
            print("Using CPU")

        return device

    @classmethod
    def create_model(cls, model_cfg: dict) -> Self:
        """Create HAIKU model from configuration."""
        model = cls._from_config(model_cfg)

        total_params = sum(p.numel() for p in model.parameters())
        trainable_params = sum(p.numel() for p in model.parameters() if p.requires_grad)

        print("Model created:")
        print(
            f"  - Input: [Batch, {model_cfg.get('INPUT_CHANNELS', 12)}, \
            {model_cfg.get('EMBEDDING_DIM', 64)}]"
        )
        print(f"  - Conv channels: {model_cfg.get('CONV_CHANNELS', 128)}")
        print(f"  - Kernel size: {model_cfg.get('KERNEL_SIZE', 3)}")
        print(f"  - Hidden dim: {model_cfg.get('HIDDEN_DIM', 64)}")
        print(f"  - Output: [Batch, {model_cfg.get('NUM_CLASSES', 9)}]")
        print(f"  - Total parameters: {total_params:,}")
        print(f"  - Trainable parameters: {trainable_params:,}")

        return model

    def train_model(
        self,
<<<<<<< HEAD
        x_train: Tensor,
        y_train: Tensor,
        x_val: Tensor,
        y_val: Tensor,
        learning_rate: float = 0.007,
        num_epochs: int = 10,
        batch_size: int = 32
    ) -> dict[str, Any]:
        """Train the model and return training history."""
=======
        x_train: ndarray,
        y_train: ndarray,
        learning_rate: float = 0.007,
        num_epochs: int = 10,
        batch_size: int = 32,
        k_folds: int = 5
    ) -> dict:
        """Train the model and return training history with cross-validation."""
>>>>>>> 7a7fb51c

        kf = KFold(n_splits=k_folds, shuffle=True, random_state=42)
        history = {"train_loss": [], "train_acc": [], "val_loss": [], "val_acc": []}

        self.to(self.device)

        heading(f"Training for {num_epochs} epochs with {k_folds}-fold cross-validation (lr={learning_rate}, device={self.device})")

        # Cross-validation loop
        for fold, (train_idx, val_idx) in enumerate(kf.split(x_train)):
            print(f"\nStarting fold {fold + 1}/{k_folds}...")

            # Split data into train and validation sets for this fold
            X_train_fold, X_val_fold = x_train[train_idx], x_train[val_idx]
            y_train_fold, y_val_fold = y_train[train_idx], y_train[val_idx]

            # Create DataLoaders for this fold
            train_dataset = TensorDataset(X_train_fold, y_train_fold)
            val_dataset = TensorDataset(X_val_fold, y_val_fold)

            train_loader = DataLoader(train_dataset, batch_size=batch_size, shuffle=True)
            val_loader = DataLoader(val_dataset, batch_size=batch_size, shuffle=False)

<<<<<<< HEAD
        for epoch in tqdm(range(num_epochs), desc="Epochs", unit="epoch"):
            # Training
            train_loss, train_acc = self._train_step(train_loader, optimizer, criterion)

            # Validation
            val_loss, val_acc = self.evaluate(val_loader, criterion)
            history["val_loss"].append(val_loss)
            history["val_acc"].append(val_acc)
            # Validation
            # if epoch % 10 == 0 or epoch == num_epochs - 1:
            #     val_loss, val_acc = self.evaluate(val_loader, criterion)
            #     history["val_loss"].append(val_loss)
            #     history["val_acc"].append(val_acc)
            # else:
            #     val_loss, val_acc = 0.0, 0.0
            #     history["val_loss"].append(val_loss)
            #     history["val_acc"].append(val_acc)
=======
            optimizer = torch.optim.RAdam(self.parameters(), lr=learning_rate)
            criterion = nn.CrossEntropyLoss()

            fold_history = {"train_loss": [], "train_acc": [], "val_loss": [], "val_acc": []}

            for epoch in range(num_epochs):
                # Training
                train_loss, train_acc = self._train_step(train_loader, optimizer, criterion)

                # Validation
                val_loss, val_acc = self.evaluate(val_loader, criterion)
>>>>>>> 7a7fb51c

                # Store history for this fold
                fold_history["train_loss"].append(train_loss)
                fold_history["train_acc"].append(train_acc)
                fold_history["val_loss"].append(val_loss)
                fold_history["val_acc"].append(val_acc)

<<<<<<< HEAD
            tqdm.write(
                f"Epoch [{epoch + 1}/{num_epochs}] "
                f"Train Loss: {train_loss:.4f}, Train Acc: {train_acc:.2f}% | "
                f"Val Loss: {val_loss:.4f}, Val Acc: {val_acc:.2f}%"
            )
=======
                print(
                    f"Epoch [{epoch + 1}/{num_epochs}] "
                    f"Train Loss: {train_loss:.4f}, Train Acc: {train_acc:.2f}% | "
                    f"Val Loss: {val_loss:.4f}, Val Acc: {val_acc:.2f}%"
                )

            # Store fold results into the overall history
            history["train_loss"].append(fold_history["train_loss"])
            history["train_acc"].append(fold_history["train_acc"])
            history["val_loss"].append(fold_history["val_loss"])
            history["val_acc"].append(fold_history["val_acc"])
>>>>>>> 7a7fb51c

        return history


    def _train_step(
        self,
        dataloader: DataLoader,
        optimizer: torch.optim.Optimizer,
        criterion: nn.Module,
    ) -> tuple[float, float]:
        """Perform one training epoch."""
        self.train()
        total_loss = 0.0
        correct = 0
        total = 0

        for batch_x, batch_y in dataloader:
            batch_x, batch_y = batch_x.to(self.device), batch_y.to(self.device)

            optimizer.zero_grad()
            outputs = self(batch_x)
            loss = criterion(outputs, batch_y)
            loss.backward()
            optimizer.step()

            total_loss += loss.item()
            _, predicted = torch.max(outputs, 1)
            total += batch_y.size(0)
            correct += (predicted == batch_y).sum().item()

        avg_loss = total_loss / len(dataloader)
        accuracy = 100 * correct / total
        return avg_loss, accuracy

    def evaluate(
        self, dataloader: DataLoader, criterion: nn.Module
    ) -> tuple[float, float]:
        """Evaluate model on validation/test set."""
        self.eval()
        total_loss = 0.0
        correct = 0
        total = 0

        with torch.no_grad():
            for batch_x, batch_y in dataloader:
                batch_x, batch_y = batch_x.to(self.device), batch_y.to(self.device)

                outputs = self(batch_x)
                loss = criterion(outputs, batch_y)

                total_loss += loss.item()
                _, predicted = torch.max(outputs, 1)
                total += batch_y.size(0)
                correct += (predicted == batch_y).sum().item()

        avg_loss = total_loss / len(dataloader)
        accuracy = 100 * correct / total
        return avg_loss, accuracy<|MERGE_RESOLUTION|>--- conflicted
+++ resolved
@@ -7,11 +7,7 @@
 from torch.nn.modules.pooling import AdaptiveAvgPool1d
 from torch.utils.data import DataLoader, TensorDataset
 from typing_extensions import override
-<<<<<<< HEAD
 from tqdm import tqdm
-=======
-from sklearn.model_selection import KFold
->>>>>>> 7a7fb51c
 
 from utils.utils import heading
 
@@ -179,17 +175,6 @@
 
     def train_model(
         self,
-<<<<<<< HEAD
-        x_train: Tensor,
-        y_train: Tensor,
-        x_val: Tensor,
-        y_val: Tensor,
-        learning_rate: float = 0.007,
-        num_epochs: int = 10,
-        batch_size: int = 32
-    ) -> dict[str, Any]:
-        """Train the model and return training history."""
-=======
         x_train: ndarray,
         y_train: ndarray,
         learning_rate: float = 0.007,
@@ -198,7 +183,6 @@
         k_folds: int = 5
     ) -> dict:
         """Train the model and return training history with cross-validation."""
->>>>>>> 7a7fb51c
 
         kf = KFold(n_splits=k_folds, shuffle=True, random_state=42)
         history = {"train_loss": [], "train_acc": [], "val_loss": [], "val_acc": []}
@@ -222,25 +206,6 @@
             train_loader = DataLoader(train_dataset, batch_size=batch_size, shuffle=True)
             val_loader = DataLoader(val_dataset, batch_size=batch_size, shuffle=False)
 
-<<<<<<< HEAD
-        for epoch in tqdm(range(num_epochs), desc="Epochs", unit="epoch"):
-            # Training
-            train_loss, train_acc = self._train_step(train_loader, optimizer, criterion)
-
-            # Validation
-            val_loss, val_acc = self.evaluate(val_loader, criterion)
-            history["val_loss"].append(val_loss)
-            history["val_acc"].append(val_acc)
-            # Validation
-            # if epoch % 10 == 0 or epoch == num_epochs - 1:
-            #     val_loss, val_acc = self.evaluate(val_loader, criterion)
-            #     history["val_loss"].append(val_loss)
-            #     history["val_acc"].append(val_acc)
-            # else:
-            #     val_loss, val_acc = 0.0, 0.0
-            #     history["val_loss"].append(val_loss)
-            #     history["val_acc"].append(val_acc)
-=======
             optimizer = torch.optim.RAdam(self.parameters(), lr=learning_rate)
             criterion = nn.CrossEntropyLoss()
 
@@ -252,7 +217,6 @@
 
                 # Validation
                 val_loss, val_acc = self.evaluate(val_loader, criterion)
->>>>>>> 7a7fb51c
 
                 # Store history for this fold
                 fold_history["train_loss"].append(train_loss)
@@ -260,13 +224,11 @@
                 fold_history["val_loss"].append(val_loss)
                 fold_history["val_acc"].append(val_acc)
 
-<<<<<<< HEAD
             tqdm.write(
                 f"Epoch [{epoch + 1}/{num_epochs}] "
                 f"Train Loss: {train_loss:.4f}, Train Acc: {train_acc:.2f}% | "
                 f"Val Loss: {val_loss:.4f}, Val Acc: {val_acc:.2f}%"
             )
-=======
                 print(
                     f"Epoch [{epoch + 1}/{num_epochs}] "
                     f"Train Loss: {train_loss:.4f}, Train Acc: {train_acc:.2f}% | "
@@ -278,7 +240,6 @@
             history["train_acc"].append(fold_history["train_acc"])
             history["val_loss"].append(fold_history["val_loss"])
             history["val_acc"].append(fold_history["val_acc"])
->>>>>>> 7a7fb51c
 
         return history
 
