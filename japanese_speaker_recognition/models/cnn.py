import torch
import torch.nn as nn


class HAIKU(nn.Module):
    """
<<<<<<< HEAD
    HAIKU — Hybrid Add-embedding + Inference with Kernels (CNN) Unit

    Input: [B, 12, embedding_dim] - 12 features, each with embedding_dim
=======
    CNN for extracting local patterns from speaker embeddings.

    Input: [B, 12, 64] - 12 features, each with 64-dim embedding
>>>>>>> c1e2537e
    Output: [B, num_classes] - speaker classification logits

    Architecture:
    - 1 convolutional layer over temporal dimension (CNN feature extractor)
    - 2 linear layers for classification (MLP classifier head)

    Args:
            num_classes: Number of output classes
            dropout: Dropout probability
            embedding_dim: Dimension of input embeddings
            kernel_size: Kernel size for conv layer
            conv_channels: Number of output channels for conv layer
            hidden_dim: Hidden dimension for first linear layer
            input_channels: Number of input channels (features)
    """

<<<<<<< HEAD
    def __init__(
        self,
        num_classes: int = 9,
        dropout: float = 0.3,
        embedding_dim: int = 64,
        kernel_size: int = 3,
        conv_channels: int = 128,
        hidden_dim: int = 64,
        input_channels: int = 12
    ):
        super().__init__()
        self.embedding_dim = embedding_dim

        # Single convolutional layer
        padding = kernel_size // 2
        self.conv = nn.Sequential(
            nn.Conv1d(in_channels=input_channels, out_channels=conv_channels, 
                      kernel_size=kernel_size, padding=padding),
            nn.BatchNorm1d(conv_channels),
            nn.GELU(),
            nn.Dropout(dropout))

        # Global pooling to get fixed-size representation
        self.global_pool = nn.AdaptiveAvgPool1d(1)  # [B, conv_channels, 1]

        # MLP: 2 linear layers for classification
=======
    def __init__(self, num_classes: int = 10, dropout: float = 0.3):
        super().__init__()

        # Input: [B, 12, 64]
        # Treat as [B, channels=12, sequence_length=64]

        # 1D convolutions over temporal dimension (64)
        # Look for local patterns, spikes, ramps in embeddings
        self.temporal_conv = nn.Sequential(
            # Conv1: capture short-range patterns (kernel=3)
            nn.Conv1d(in_channels=12, out_channels=32, kernel_size=3, padding=1),
            nn.BatchNorm1d(32),
            nn.ReLU(),
            nn.Dropout(dropout),
            # Conv2: capture medium-range patterns (kernel=5)
            nn.Conv1d(in_channels=32, out_channels=64, kernel_size=5, padding=2),
            nn.BatchNorm1d(64),
            nn.ReLU(),
            nn.MaxPool1d(kernel_size=2, stride=2),  # [B, 64, 32]
            nn.Dropout(dropout),
            # Conv3: capture longer patterns (kernel=5)
            nn.Conv1d(in_channels=64, out_channels=128, kernel_size=5, padding=2),
            nn.BatchNorm1d(128),
            nn.ReLU(),
            nn.MaxPool1d(kernel_size=2, stride=2),  # [B, 128, 16]
            nn.Dropout(dropout),
        )

        # Global pooling to get fixed-size representation
        self.global_pool = nn.AdaptiveAvgPool1d(1)  # [B, 128, 1]

        # MLP classifier
>>>>>>> c1e2537e
        self.classifier = nn.Sequential(
            nn.Flatten(),  # [B, conv_channels, 1] -> [B, conv_channels]
            nn.Linear(conv_channels, hidden_dim),  # First linear layer
            nn.GELU(),
            nn.Dropout(dropout),
<<<<<<< HEAD
            nn.Linear(hidden_dim, num_classes)  # Second linear layer
=======
            nn.Linear(64, num_classes),
>>>>>>> c1e2537e
        )

    def forward(self, x: torch.Tensor) -> torch.Tensor:
        """
        Args:
            x: Tensor of shape [B, 12, 64]
<<<<<<< HEAD
=======

>>>>>>> c1e2537e
        Returns:
            logits: Tensor of shape [B, num_classes]
        """
        # Extract temporal patterns
<<<<<<< HEAD
        x = self.conv(x)  # [B, 128, 16]
=======
        x = self.temporal_conv(x)  # [B, 128, 16]
>>>>>>> c1e2537e

        # Global pooling
        x = self.global_pool(x)  # [B, 128, 1]

        # Classify
        logits = self.classifier(x)  # [B, num_classes]

        return logits

    def extract_features(self, x: torch.Tensor) -> torch.Tensor:
        """Extract CNN features without classification."""
        x = self.conv(x)
        x = self.global_pool(x)
        return x.squeeze(-1)  # [B, 128]

    @classmethod
    def from_config(cls, config: dict):
        """
        Create SpeakerCNN from configuration dictionary.
        Args:
            config: Dictionary with CNN configuration
        Returns:
            SpeakerCNN instance
        """
        return cls(
            dropout=config.get("DROPOUT", 0.3),
            embedding_dim=config.get("EMBEDDING_DIM", 64),
            kernel_size=config.get("KERNEL_SIZE", 5),
            conv_channels=config.get("CONV_CHANNELS", 128),
            hidden_dim=config.get("HIDDEN_DIM", 64)
        )<|MERGE_RESOLUTION|>--- conflicted
+++ resolved
@@ -4,15 +4,9 @@
 
 class HAIKU(nn.Module):
     """
-<<<<<<< HEAD
     HAIKU — Hybrid Add-embedding + Inference with Kernels (CNN) Unit
 
     Input: [B, 12, embedding_dim] - 12 features, each with embedding_dim
-=======
-    CNN for extracting local patterns from speaker embeddings.
-
-    Input: [B, 12, 64] - 12 features, each with 64-dim embedding
->>>>>>> c1e2537e
     Output: [B, num_classes] - speaker classification logits
 
     Architecture:
@@ -29,8 +23,7 @@
             input_channels: Number of input channels (features)
     """
 
-<<<<<<< HEAD
-    def __init__(
+     def __init__(
         self,
         num_classes: int = 9,
         dropout: float = 0.3,
@@ -56,69 +49,23 @@
         self.global_pool = nn.AdaptiveAvgPool1d(1)  # [B, conv_channels, 1]
 
         # MLP: 2 linear layers for classification
-=======
-    def __init__(self, num_classes: int = 10, dropout: float = 0.3):
-        super().__init__()
-
-        # Input: [B, 12, 64]
-        # Treat as [B, channels=12, sequence_length=64]
-
-        # 1D convolutions over temporal dimension (64)
-        # Look for local patterns, spikes, ramps in embeddings
-        self.temporal_conv = nn.Sequential(
-            # Conv1: capture short-range patterns (kernel=3)
-            nn.Conv1d(in_channels=12, out_channels=32, kernel_size=3, padding=1),
-            nn.BatchNorm1d(32),
-            nn.ReLU(),
-            nn.Dropout(dropout),
-            # Conv2: capture medium-range patterns (kernel=5)
-            nn.Conv1d(in_channels=32, out_channels=64, kernel_size=5, padding=2),
-            nn.BatchNorm1d(64),
-            nn.ReLU(),
-            nn.MaxPool1d(kernel_size=2, stride=2),  # [B, 64, 32]
-            nn.Dropout(dropout),
-            # Conv3: capture longer patterns (kernel=5)
-            nn.Conv1d(in_channels=64, out_channels=128, kernel_size=5, padding=2),
-            nn.BatchNorm1d(128),
-            nn.ReLU(),
-            nn.MaxPool1d(kernel_size=2, stride=2),  # [B, 128, 16]
-            nn.Dropout(dropout),
-        )
-
-        # Global pooling to get fixed-size representation
-        self.global_pool = nn.AdaptiveAvgPool1d(1)  # [B, 128, 1]
-
-        # MLP classifier
->>>>>>> c1e2537e
         self.classifier = nn.Sequential(
             nn.Flatten(),  # [B, conv_channels, 1] -> [B, conv_channels]
             nn.Linear(conv_channels, hidden_dim),  # First linear layer
             nn.GELU(),
             nn.Dropout(dropout),
-<<<<<<< HEAD
             nn.Linear(hidden_dim, num_classes)  # Second linear layer
-=======
-            nn.Linear(64, num_classes),
->>>>>>> c1e2537e
         )
 
     def forward(self, x: torch.Tensor) -> torch.Tensor:
         """
         Args:
             x: Tensor of shape [B, 12, 64]
-<<<<<<< HEAD
-=======
-
->>>>>>> c1e2537e
         Returns:
             logits: Tensor of shape [B, num_classes]
         """
         # Extract temporal patterns
-<<<<<<< HEAD
         x = self.conv(x)  # [B, 128, 16]
-=======
-        x = self.temporal_conv(x)  # [B, 128, 16]
->>>>>>> c1e2537e
 
         # Global pooling
         x = self.global_pool(x)  # [B, 128, 1]
